use arbitrary_int::{u1, u2, u3, u4, u5, u7, u9, u14, u15, u17, u20, u24, u25, u26, u29, u30, u31};
use bitbybit::{bitenum, bitfield};
use derive_mmio::Mmio;
// These definitions are from the K230 Technical Reference Manual

/// Working mode for the SPI peripheral.
#[bitenum(u1, exhaustive = true)]
#[derive(Debug, PartialEq, Eq)]
pub enum WorkingMode {
    /// Slave mode.
    Slave = 0b0,
    /// Master mode.
    Master = 0b1,
}

/// Microwire transfer mode.
#[bitenum(u1, exhaustive = true)]
#[derive(Debug, PartialEq, Eq)]
pub enum MicrowireTransferMode {
    /// The transfer is not sequential.
    NonSequential = 0b0,
    /// The transfer is sequential.
    Sequential = 0b1,
}
/// Microwire transfer mode.
#[bitenum(u1, exhaustive = true)]
#[derive(Debug, PartialEq, Eq)]
pub enum MicrowireControlMode {
    /// SSI receives data.
    Receive = 0b0,
    /// SSI transmits data.
    Transmit = 0b1,
}
/// Frame format selection.
#[bitenum(u2, exhaustive = true)]
#[derive(Debug, PartialEq, Eq)]
pub enum FrameFormat {
    /// Motorola SPI frame format.
    MotorolaSpi = 0b00,
    /// Texas Instruments SSP frame format.
    TexasInstrumentsSsp = 0b01,
    /// National Semiconductors Microwire frame format.
    NationalMicrowire = 0b10,
    /// Reserved.
    Reserved = 0b11,
}

/// Serial clock phase.
#[bitenum(u1, exhaustive = true)]
#[derive(Debug, PartialEq, Eq)]
pub enum SerialClockPhase {
    /// Serial clock toggles in middle of first data bit.
    Middle = 0b0,
    /// Serial clock toggles at start of first data bit.
    Start = 0b1,
}

/// Serial clock polarity.
#[bitenum(u1, exhaustive = true)]
#[derive(Debug, PartialEq, Eq)]
pub enum SerialClockPolarity {
    /// Inactive state of serial clock is low.
    Low = 0b0,
    /// Inactive state of serial clock is high.
    High = 0b1,
}

/// Transfer mode.
#[bitenum(u2, exhaustive = true)]
#[derive(Debug, PartialEq, Eq)]
pub enum TransferMode {
    /// Transmit and receive.
    TransmitAndReceive = 0b00,
    /// Transmit only.
    TransmitOnly = 0b01,
    /// Receive only.
    ReceiveOnly = 0b10,
    /// EEPROM read.
    EepromRead = 0b11,
}

/// SPI Frame Format.
#[bitenum(u2, exhaustive = true)]
#[derive(Debug, PartialEq, Eq)]
pub enum SpiFrameFormat {
    /// Standard SPI Format.
    Standard = 0b00,
    /// Dual SPI Format.
    Dual = 0b01,
    /// Quad SPI Format.
    Quad = 0b10,
    /// Octal SPI Format.
    Octal = 0b11,
}

/// AXI Transfer Width.
#[bitenum(u2, exhaustive = true)]
#[derive(Debug, PartialEq, Eq)]
pub enum AxiTransferWidth {
    /// 1 byte.
    Byte = 0b00,
    /// 2 bytes.
    HalfWord = 0b01,
    /// 4 bytes.
    Word = 0b10,
    /// 8 bytes.
    DoubleWord = 0b11,
}

/// Address and instruction transfer format.
#[bitenum(u2, exhaustive = true)]
#[derive(Debug, PartialEq, Eq)]
pub enum TransferType {
    /// Instruction and Address will be sent in Standard SPI Mode.
    Standard = 0b00,
    /// Instruction will be sent in Standard SPI Mode and Address will be sent in the mode specified by CTRLR0.SPI_FRF.
    InstStandardAddrSpecial = 0b01,
    /// Both Instruction and Address will be sent in the mode specified by SPI_FRF.
    BothSpecial = 0b10,
    /// Reserved.
    Reserved = 0b11,
}

/// Instruction Length.
#[bitenum(u2, exhaustive = true)]
#[derive(Debug, PartialEq, Eq)]
pub enum InstructionLength {
    /// 0-bit (No Instruction).
    NoInstruction = 0b00,
    /// 4-bit Instruction.
    Bits4 = 0b01,
    /// 8-bit Instruction.
    Bits8 = 0b10,
    /// 16-bit Instruction.
    Bits16 = 0b11,
}

/// XIP Mode bits length.
#[bitenum(u2, exhaustive = true)]
#[derive(Debug, PartialEq, Eq)]
pub enum XipModeBitsLength {
    /// Mode bits length equal to 2.
    Bits2 = 0b00,
    /// Mode bits length equal to 4.
    Bits4 = 0b01,
    /// Mode bits length equal to 8.
    Bits8 = 0b10,
    /// Mode bits length equal to 16.
    Bits16 = 0b11,
}

/// Control Register 0 (CTRLR0)
///
/// This register controls the serial data transfer. It is impossible to write to this register when the SSI is enabled.
#[bitfield(u32)]
pub struct ControlReg0 {
    /// Data Frame Size (DFS).
    /// Note: When SSIC_SPI_MODE is set to "Dual", "Quad" or "Octal" mode and SPI_FRF is not set to 2'b00: - DFS value must be a multiple of 2 if SPI_FRF = 01 - DFS value must be multiple of 4 if SPI_FRF = 10 - DFS value must be multiple of 8 if SPI_FRF = 11
    #[bits(0..=4, rw)]
    pub data_frame_size: u5, /* Reset value is 0x07 */

    /// Frame Format (FRF).
    /// 0x0 (SPI): Motorola SPI Frame Format
    // FIXME: access is `Varies`
    #[bits(6..=7, rw)]
    pub frame_format: FrameFormat,
    /// Serial Clock Phase (SCPH).
    /// Values:
    /// - 0x1 (START_BIT): Serial clock toggles at start of first bit
    /// - 0x0 (MIDDLE_BIT): Serial clock toggles in middle of first bit
    // FIXME: access is `Varies`
    #[bit(8, rw)]
    pub serial_clock_phase: SerialClockPhase,
    /// Serial Clock Polarity (SCPOL).
    /// Values:
    /// - 0x0 (INACTIVE_HIGH): Inactive state of serial clock is low
    /// - 0x1 (INACTIVE_LOW): Inactive state of serial clock is high
    // FIXME: access is `Varies`
    #[bit(9, rw)]
    pub serial_clock_polarity: SerialClockPolarity,
    /// Transfer Mode (TMOD).
    /// Values:
    /// - 0x0 (TX_AND_RX): Transmit & Receive; Not Applicable in enhanced SPI operating mode or when SSIC_HAS_TX_RX_EN is set to 0
    /// 0x1 (TX_ONLY): Transmit only mode; Or Write in enhanced SPI operating mode
    /// 0x2 (RX_ONLY): Receive only mode; Or Read in enhanced SPI operating mode
    /// 0x3 (EEPROM_READ): EEPROM Read mode; Not Applicable in enhanced SPI operating mode
    #[bits(10..=11, rw)]
    pub transfer_mode: TransferMode,
    /// Slave Output Enable (SLV_OE).
    /// Values:
    /// -0x1 (DISABLED): Slave Output is disabled
    /// -0x0 (ENABLED): Slave Output is enabled
    #[bit(12, rw)]
    pub slave_output_enable: bool,
    /// Shift Register Loop (SRL).
    /// Used for testing purposes only.
    /// Values:
    /// -0x1 (TESTING_MODE): Test Mode Operation
    /// -0x0 (NORMAL_MODE): Normal mode operation
    // FIXME: access is `Varies`
    #[bit(13, rw)]
    pub shift_register_loop: bool,
    /// Slave Select Toggle Enable (SSTE).
    /// Values:
    /// - 0x1 (TOGGLE_EN): ss_n line will toggle between consecutive data frames, with the serial clock (sclk) being held to its Reset value while ssn is high
    /// - 0x0 (TOGGLE_DISABLE): ss*_n will stay low and sclk will run continuously for the duration of the transfer
    #[bit(14, rw)]
    pub slave_select_toggle_enable: bool, /* Default is 0x1 (TOGGLE_ENABLE) */

    /// Control Frame Size.
    #[bits(16..=19, rw)]
    pub control_frame_size: u4,
    /// Data Frame Size in 32-bit mode (CFS).
    /// Used to select the data frame length when SSI_MAX_XFER_SIZE configuration parameter is set to 32.
    #[bits(16..=20, rw)]
    pub data_frame_size_32: u5,

    /// Reserved.
    #[bits(20..=21, r)]
    pub reserved_20_21: u2,
    /// SPI Frame Format (SPR_FRF).
    /// Values:
    /// - 0x0 (SPI_STANDARD): Standard SPI Format
    /// - 0x1 (SPI_DUAL): Dual SPI Format
    /// - 0x2 (SPI_QUAD): Quad SPI Format
    /// - 0x3 (SPI_OCTAL): Octal SPI Format
    // FIXME: access is `Varies`
    #[bits(22..=23, rw)]
    pub spi_frame_format: SpiFrameFormat,

    /// SPI Hyperbus Frame Format Enable (SPI_HYPERBUS_EN):
    /// Values:
    /// - 0x0 (DISABLE): Disable Hyperbus Format
    /// - 0x1 (ENABLE): Enable Hyperbus Format
    // FIXME: access is `Varies`
    #[bit(24, rw)]
    pub spi_hyperbus_enable: bool,
    /// SPI Dynamic Wait State Enable (SPI_DWS_EN).
    /// Enable Dynamic wait states in SPI mode of operation.
    /// Values:
    /// - 0x0 (DISABLE): Disable SPI Dynamic Wait State
    /// - 0x1 (ENABLE): Enable SPI Dynamic Wait State
    #[bit(25, rw)]
    pub spi_dynamic_wait_enable: bool,

    /// SSI is Master or Slave (SSI_IS_MST).
    /// This field selects if SPI is working in Master or Slave mode
    /// Values:
    /// - 0x1 (MASTER)
    /// - 0x0 (SLAVE)
    // FIXME: access is `Varies`
    #[bit(31, rw)]
    pub ssi_is_master: WorkingMode,
}

/// Control Register 1 (CTRLR1)
///
/// CTRLR1 is a Control Register 1 Offset Address: 0x4 Total Reset Value:0x0
#[bitfield(u32)]
pub struct ControlReg1 {
    ///Number of Data Frames (NDF).
    /// When TMOD = 10 or TMOD = 11 , this register field sets the number of data frames to be continuously received by the SPI.
    /// The SPI continues to receive serial data until the number of data frames received is equal to this register value plus 1,which enables you to receive up to 64 KB of data in a continuous transfer.
    /// When SPI_CTRLR0.CLK_STRETCH_EN=1 and TMOD = 01, this register field sets the number of data frames to be continously transmitted by SPI.
    /// If the Transmit FIFO goes empty in-between, SPI masks the serial clock (sclk_out) and wait for rest of the data until the programmed amount of frames are transferred successfully.When the SPI is configured as a serial slave, the transfer continues for as long as the slave is selected.
    /// Therefore, this register serves no purpose and is not present when the SPI is configured as a serial slave.

    #[bits(0..=15, rw)]
    pub number_of_data_frames: u16,
}

/// SSI Enable Register (SSIENR)
///
/// SSIENR is a SSI Enable Register
/// Offset Address: 0x8
/// Total Reset Value:0x0
#[bitfield(u32)]
pub struct SsiEnableReg {
    ///SSI Enable.
    /// Enables and disables all FMC operations.
    /// When disabled, all serial transfers are halted immediately.
    /// Transmit and receive FIFO buffers are cleared when the device is disabled.
    /// It is impossible to program some of the FMC control registers when enabled.
    /// When disabled, the ssi sleep output is set (after delay) to inform the system that it is safe to remove the ssi_clk, thus saving power consumption in the system.
    /// Values:
    /// - 0x1 (ENABLED): Enables FMC
    /// - 0x0 (DISABLE): Disables FMC
    #[bit(0, rw)]
    pub ssi_enable: bool,
}

/// Microwire Control Register (MWCR)
/// MWCR is a Microwire Control Register
/// Offset Address: 0xc
/// Total Reset Value:0x0
#[bitfield(u32)]
pub struct MicrowireControlReg {
    /// Microwire Transfer Mode (MWMOD).
    /// Values:
    /// - 0x1 (SEQUENTIAL): Sequential Transfer
    /// - 0x0 (NON_SEQUENTIAL): Non-Sequential Transfer
    #[bit(0, rw)]
    pub microwire_mode: MicrowireTransferMode,
    /// Microwire Control (MDD).
    /// Values:
    /// - 0x1 (TRANSMIT): SSI transmits data
    /// - 0x0 (RECEIVE): SSI receives data
    #[bit(1, rw)]
    pub microwire_direction: MicrowireControlMode,
    /// Microwire Handshaking (MHS).
    /// Values:
    /// - 0x1 (ENABLED): handshaking interface is enabled
    /// - 0x0 (DISABLE): handshaking interface is disabled
    // FIXME: access is `Varies`
    #[bit(2, rw)]
    pub microwire_handshaking: bool,
}

/// Slave Enable Register (SER)
/// Offset Address: 0x10
/// Total Reset Value:0x0
#[bitfield(u32)]
pub struct SlaveEnableReg {
    ///Slave Select Enable Flag (SER).
    /// Each bit in this register corresponds to a slave select line (ss_x_n) from the controller.
    /// When a bit in this register is set (1), the corresponding slave select line from the master is activated when a serial transfer begins.
    /// It should be noted that setting or clearing bits in x:0.
    /// This register have no effect on the corresponding slave select outputs until a Before beginning a transfer, you should enable the bit in this register that corresponds to the slave device with which the master wants to communicate.
    /// When not operating in broadcast mode, only one bit in this field should be set.
    // TODO: the two fields has a length that varies, currently we use a 30:2 separation.
    #[bits(0..=29, rw)]
    pub slave_select_enable: u30,
}

/// Baud Rate Select Register (BAUDR)
/// Offset Address: 0x14
/// Total Reset Value:0x0
#[bitfield(u32)]
pub struct BaudRateSelectReg {
    /// SSI Clock Divider (SCKDV).  
    /// The LSB for this field is always set to 0 and is unaffected by a write operation, which ensures an even value is held in this register.
    /// If the value is 0, the serial output clock (sclk_out) is disabled.
    /// The frequency of the sclk_out is derived from the following equation:Fsclk_out = Fssi_clk/BAUDR where BAUDR is any even value between 2 and 65534 (BAUDR = {SCKDV*2}).
    /// For example: for Fssi_clk = 3.6864MHz and BAUDR =2 Fsclk_out =3.6864/2 = 1.8432MHz

    #[bits(1..=15, rw)]
    pub ssi_clock_divider: u15, /* Reset value is SSIC_DFLT_BAUDR/2 */
}

/// Transmit FIFO Threshold Level Register (TXFTLR)
/// Offset Address: 0x18
/// Total Reset Value:0x0
// TODO, the four fields has a length that varies, currently we use a 2:14:2:14 separation.
#[bitfield(u32)]
pub struct TransmitFifoThresholdLevelReg {
    /// Transmit FIFO Threshold (TFT).
    /// Controls the level of entries (or below) at which the transmit FIFO controller triggers an interrupt.
    /// The FIFO depth is configurable in the range 8-256; this register is sized to the number of address bits needed to access the FIFO.
    /// If you attempt to set this value greater than or equal to the depth of the FIFO, this field is not written and retains its current value.
    /// When the number of transmit FIFO entries is less than or equal to this value, the transmit FIFO empty interrupt is triggered.
    // TODO: actually the field is x:0
    #[bits(0..=1, rw)]
    pub transmit_fifo_threshold: u2,
    /// Transfer start FIFO level (TXFTHR).
    /// Used to control the level of entries in transmit FIFO above which transfer will start on serial line.
    /// This register can be used to ensure that sufficient data is present in transmit FIFO before starting a write operation on serial line.
    /// In Internal DMA mode, this field sets the minimum amount of data frames present in the FIFO after which the controller starts the transfer.

    // TODO: actually the field is x:16
    // FIXME: access is `Varies`
    #[bits(2..=15, rw)]
    pub transfer_start_fifo_level: u14,
}

/// Receive FIFO Threshold Level Register (RXFTLR)
/// Offset Address: 0x1c
/// Total Reset Value:0x0
#[bitfield(u32)]
pub struct ReceiveFifoThresholdLevelReg {
    /// Receive FIFO Threshold (RFT).
    /// Controls the level of entries (or above) at which the receive FIFO controller triggers an interrupt.
    /// The FIFO depth is configurable in the range 8-256.
    /// This register is sized to the number of address bits needed to access the FIFO.
    /// If you attempt to set this value greater than the depth of the FIFO, this field is not written and retains its current value.
    /// When the number of receive FIFO entries is greater than or equal to this value + 1, the receive FIFO full interrupt is triggered.

    // TODO: the field is x:0
    #[bits(0..=7, rw)]
    pub receive_fifo_threshold: u8,
}

/// Transmit FIFO Level Register (TXFLR)
/// Offset Address: 0x20
/// Total Reset Value:0x0
#[bitfield(u32)]
pub struct TransmitFifoLevelReg {
    /// Transmit FIFO Level.
    /// Contains the number of valid data entries in the transmit FIFO.
    // TODO: the field is x:0
    #[bits(0..=7, r)]
    pub transmit_fifo_level: u8,
}

/// Receive FIFO Level Register (RXFLR)
/// Offset Address: 0x24
/// Total Reset Value:0x0
#[bitfield(u32)]
pub struct ReceiveFifoLevelReg {
    /// Receive FIFO Level.
    /// Contains the number of valid data entries in the receive FIFO.
    // TODO: the field is x:0
    #[bits(0..=7, r)]
    pub receive_fifo_level: u8,
}

/// Status Register (SR)
/// Offset Address: 0x28
/// Total Reset Value:0x00000006
#[bitfield(u32)]
pub struct StatusReg {
    /// SSI Busy Flag (BUSY).
    /// When set, indicates that a serial transfer is in progress; when cleared indicates that the controller is idle or disabled.
    /// Values:
    /// - 0x1 (ACTIVE): FMC is actively transferring data
    /// - 0x0 (INACTIVE): FMC is idle or disabled
    #[bit(0, r)]
    pub busy: bool, /* Reset value is 0x01 */
    /// Transmit FIFO Not Full (TFNF).
    /// Set when the transmit FIFO contains one or more empty locations, and is cleared when the FIFO is full.
    /// Values:
    /// - 0x1 (NOT_FULL): Tx FIFO is not Full
    /// - 0x0 (FULL): Tx FIFO is full
    #[bit(1, r)]
    pub transmit_fifo_not_full: bool, /* Reset value is 0x01 */
    /// Transmit FIFO Empty (TFE).
    /// When the transmit FIFO is completely empty, this bit is set. When the transmit FIFO contains one or more valid entries, this bit is cleared. This bit field does not request an interrupt.
    /// Values:
    /// - 0x1 (EMPTY): Transmit FIFO is empty
    /// - 0x0 (NOT_EMPTY): Transmit FIFO is not empty
    #[bit(2, r)]
    pub transmit_fifo_empty: bool, /* Reset value is 0x01 */
    /// Receive FIFO Not Empty (RFNE).
    /// Set when the receive FIFO contains one or more entries and is cleared when the receive FIFO is empty. This bit can be polled by software to completely empty the receive FIFO.
    /// Values:
    /// - 0x1 (NOT_EMPTY): Receive FIFO is not empty
    /// - 0x0 (EMPTY): Receive FIFO is empty.
    #[bit(3, r)]
    pub receive_fifo_not_empty: bool,
    /// Receive FIFO Full (RFF).
    /// When the receive FIFO is completely full, this bit is set. When the receive FIFO contains one or more empty location, this bit is cleared.
    /// Values:
    /// - 0x1 (FULL): Receive FIFO is full
    /// - 0x0 (NOT_FULL): Receive FIFO is not full
    #[bit(4, r)]
    pub receive_fifo_full: bool,
    /// Transmission Error (TE).
    /// Values:
    /// - 0x1 (TX_ERROR): Transmission Error
    /// - 0x0 (NO_ERROR): No Error
    #[bit(5, r)]
    pub transmission_error: bool,
    /// Data Collision Error (DCOL).
    /// This bit will be set if ss_in_n input is asserted by other master, when the controller is in the middle of the transfer. This informs the processor that the last data transfer was halted before completion. This bit is cleared when read.
    /// Values:
    /// - 0x1 (TX_COLLISION_ERROR): Transmit Data Collision Error
    /// - 0x0 (NO_ERROR_CONDITION): No Error
    #[bit(6, r)]
    pub data_collision_error: bool,

    /// Completed Data frames (CMPLTD_DF)
    /// This field indicates total data frames transferred in the previous internal DMA transfer
    #[bits(15..=31, r)]
    pub completed_data_frames: u17,
}

/// Interrupt Mask Register (IMR)
/// Offset Address: 0x2c
/// Total Reset Value:0x0000003f
#[bitfield(u32)]
pub struct InterruptMaskReg {
    /// Transmit FIFO Empty Interrupt Mask (TXEIM).
    /// Values:
    /// - 0x1 (UNMASKED): ssi_txe_intr interrupt is not masked
    /// - 0x0 (MASKED): ssi_txe_intr interrupt is masked
    #[bit(0, rw)]
    pub transmit_fifo_empty_interrupt_mask: bool, /* Reset value is `Masked` (0x01) */
    /// Transmit FIFO Overflow Interrupt Mask (TXOIM).
    /// Values:
    /// - 0x1 (UNMASKED): ssi_txo_intr interrupt is not masked
    /// - 0x0 (MASKED): ssi_txo_intr interrupt is masked
    #[bit(1, rw)]
    pub transmit_fifo_overflow_interrupt_mask: bool, /* Reset value is `Masked` (0x01) */
    /// Receive FIFO Underflow Interrupt Mask (RFUIM).
    /// Values:
    /// - 0x1 (UNMASKED): ssi_rfu_intr interrupt is not masked
    /// - 0x0 (MASKED): ssi_rfu_intr interrupt is masked
    #[bit(2, rw)]
    pub receive_fifo_underflow_interrupt_mask: bool, /* Reset value is `Masked` (0x01) */
    /// Receive FIFO Overflow Interrupt Mask (RXUIM) .
    /// Values:
    /// - 0x1 (UNMASKED): ssi_rxu_intr interrupt is not masked
    /// - 0x0 (MASKED): ssi_rxu_intr interrupt is masked
    #[bit(3, rw)]
    pub receive_fifo_overflow_interrupt_mask: bool, /* Reset value is `Masked` (0x01) */
    /// Receive FIFO Full Interrupt Mask (RXFIM).
    /// Values:
    /// - 0x1 (UNMASKED): ssi_rxf_intr interrupt is not masked
    /// - 0x0 (MASKED): ssi_rxf_intr interrupt is masked
    #[bit(4, rw)]
    pub receive_fifo_full_interrupt_mask: bool, /* Reset value is `Masked` (0x01) */
    /// Multi-Master Contention Interrupt Mask (MSTIM).
    /// Values:
    /// - 0x1 (UNMASKED): ssi_xrxo_intr interrupt is not masked
    /// - 0x0 (MASKED): ssi_xrxo_intr interrupt is masked
    // FIXME: access is `Varies`
    #[bit(5, rw)]
    pub multi_master_contention_interrupt_mask: bool, /* Reset value is `Masked` (0x01) */

    /// XIP Receive FIFO Overflow Interrupt Mask (XRXIOM).
    /// Values:
    /// - 0x1 (UNMASKED): ssi_xrxo_intr interrupt is not masked
    /// - 0x0 (MASKED): ssi_xrxo_intr interrupt is masked
    // FIXME: access is `Varies`
    #[bit(6, rw)]
    pub xip_receive_fifo_overflow_interrupt_mask: bool,

    /// Transmit FIFO Underflow Interrupt Mask (TXUIM)
    /// Values:
    /// - 0x1 (UNMASKED): ssi_txu_intr interrupt is not masked
    /// - 0x0 (MASKED): ssi_txu_intr interrupt is masked
    // FIXME: access is `Varies`
    #[bit(7, rw)]
    pub transmit_fifo_underflow_interrupt_mask: bool,
    /// AXI Error Interrupt Mask
    /// Values:
    /// - 0x1 (UNMASKED): ssi_axie_intr interrupt is not masked
    /// - 0x0 (MASKED): ssi_axie_intr interrupt is masked
    // FIXME: access is `Varies`
    #[bit(8, rw)]
    pub axi_error_interrupt_mask: bool,

    /// SPI Transmit Error Interrupt Mask (SPITEM)
    /// Values:
    /// - 0x1 (UNMASKED): ssi_spite_intr interrupt is not masked
    /// - 0x0 (MASKED): ssi_spite_intr interrupt is masked
    // FIXME: access is `Varies`
    #[bit(10, rw)]
    pub spi_transmit_error_interrupt_mask: bool,

    /// SSI Done Interrupt Mask (DONEM)
    /// Values:
    /// - 0x1 (UNMASKED): ssi_done_intr interrupt is not masked
    /// - 0x0 (MASKED): ssi_done_intr interrupt is masked
    // FIXME: access is `Varies`
    #[bit(11, rw)]
    pub ssi_done_interrupt_mask: bool,
}

/// Interrupt Status Register (ISR)
/// Offset Address: 0x30
/// Total Reset Value:0x0
#[bitfield(u32)]
pub struct InterruptStatusReg {
    /// Transmit FIFO Empty Interrupt Status (TXEIS).
    /// Values:
    /// - 0x1 (ACTIVE): ssi_txe_intr interrupt is active after masking
    /// - 0x0 (INACTIVE): ssi_txe_intr interrupt is not active after masking
    #[bit(0, r)]
    pub transmit_fifo_empty_interrupt_status: bool,
    /// Transmit FIFO Overflow Interrupt Status (TXOIS).
    /// Values:
    /// - 0x1 (ACTIVE): ssi_txo_intr interrupt is active after masking
    /// - 0x0 (INACTIVE): ssi_txo_intr interrupt is not active after masking
    #[bit(1, r)]
    pub transmit_fifo_overflow_interrupt_status: bool,
    /// Receive FIFO Underflow Interrupt Status (RXUIS).
    /// Values:
    /// - 0x1 (ACTIVE): ssi_rxu_intr interrupt is active after masking
    /// - 0x0 (INACTIVE): ssi_rxu_intr interrupt is not active after masking
    #[bit(2, r)]
    pub receive_fifo_underflow_interrupt_status: bool,
    /// Receive FIFO Overflow Interrupt Statusa (RXOIS).
    /// Values:
    /// - 0x1 (ACTIVE): ssi_rxo_intr interrupt is active after masking
    /// - 0x0 (INACTIVE): ssi_rxo_intr interrupt is not active after masking
    #[bit(3, r)]
    pub receive_fifo_overflow_interrupt_status: bool,
    /// Receive FIFO Full Interrupt Status (RXFIS).
    /// Values:
    /// - 0x1 (ACTIVE): ssi_rxf_intr interrupt is active after masking
    /// - 0x0 (INACTIVE): ssi_rxf_intr interrupt is not active after masking
    #[bit(4, r)]
    pub receive_fifo_full_interrupt_status: bool,
    /// Multi-Master Contention Interrupt Status (MSTIX).
    /// This bit field is not present if the SPI is configured as a serial-slave device.
    /// Values:
    /// - 0x1 (ACTIVE): ssi_mst_intr interrupt is active after masking
    /// - 0x0 (INACTIVE): ssi_mst_intr interrupt is not active after masking
    #[bit(5, r)]
    pub multi_master_contention_interrupt_status: bool,
    /// XIP Receive FIFO Overflow Interrupt Status (XRXOIS).
    /// Values:
    /// - 0x1 (ACTIVE): ssi_xrxo_intr interrupt is active after masking
    /// - 0x0 (INACTIVE): ssi_xrxo_intr interrupt is not active after masking
    #[bit(6, r)]
    pub xip_receive_fifo_overflow_interrupt_status: bool,
    /// Transmit FIFO Underflow Interrupt Status (TXUIS).
    /// Values:
    /// - 0x1 (ACTIVE): ssi_txu_intr interrupt is active after masking
    /// - 0x0 (INACTIVE): ssi_txu_intr interrupt is not active after masking
    #[bit(7, r)]
    pub transmit_fifo_underflow_interrupt_status: bool,
    /// AXI Error Interrupt Status (AXIES).
    /// Values:
    /// - 0x1 (ACTIVE): ssi_axie_intr interrupt is active after masking
    /// - 0x0 (INACTIVE): ssi_axie_intr interrupt is not active after masking
    #[bit(8, r)]
    pub axi_error_interrupt_status: bool,

    /// SPI Transmit Error Interrupt Status (SPITES).
    /// Values:
    /// - 0x1 (ACTIVE): ssi_spite_intr interrupt is active after masking
    /// - 0x0 (INACTIVE): ssi_spite_intr interrupt is not active after masking
    #[bit(10, r)]
    pub spi_transmit_error_interrupt_status: bool,

    /// SSI Done Interrupt Status (DONES).
    /// Values: - 0x1 (ACTIVE): ssi_done_intr interrupt is active after masking
    /// - 0x0 (INACTIVE): ssi_done_intr interrupt is not active after masking
    #[bit(11, r)]
    pub ssi_done_interrupt_status: bool,
}

/// Raw Interrupt Status Register (RISR)
///
/// Offset Address: 0x34
/// Total Reset Value:0x0
#[bitfield(u32)]
pub struct RawInterruptStatusReg {
    /// Transmit FIFO Empty Raw Interrupt Status (TXEIR).
    /// Values:
    /// - 0x1 (ACTIVE): ssi_txe_intr interrupt is active prior to masking
    /// - 0x0 (INACTIVE): ssi_txe_intr interrupt is not active prior masking
    #[bit(0, r)]
    pub transmit_fifo_empty_raw_interrupt_status: bool,
    /// Transmit FIFO Overflow Raw Interrupt Status (TXOIR).
    /// Values:
    /// - 0x1 (ACTIVE): ssi_txo_intr interrupt is active prior to masking
    /// - 0x0 (INACTIVE): ssi_txo_intr interrupt is not active prior masking
    #[bit(1, r)]
    pub transmit_fifo_overflow_raw_interrupt_status: bool,
    /// Receive FIFO Underflow Raw Interrupt Status (RXUIR).
    /// Values:
    /// - 0x1 (ACTIVE): ssi_rxu_intr interrupt is active prior to masking
    /// - 0x0 (INACTIVE): ssi_rxu_intr interrupt is not active prior masking
    #[bit(2, r)]
    pub receive_fifo_underflow_raw_interrupt_status: bool,
    /// Receive FIFO Overflow Raw Interrupt Status (RXOIR).
    /// Values:
    /// - 0x1 (ACTIVE): ssi_rxo_intr interrupt is active prior to masking
    /// - 0x0 (INACTIVE): ssi_rxo_intr interrupt is not active prior masking
    #[bit(3, r)]
    pub receive_fifo_overflow_raw_interrupt_status: bool,
    /// Receive FIFO Full Raw Interrupt Status (RXFIR).
    /// Values:
    /// - 0x1 (ACTIVE): ssi_rxf_intr interrupt is active prior to masking
    /// - 0x0 (INACTIVE): ssi_rxf_intr interrupt is not active prior masking
    #[bit(4, r)]
    pub receive_fifo_full_raw_interrupt_status: bool,
    /// Multi-Master Contention Raw Interrupt Status (MSTIR).
    /// Values:
    /// - 0x1 (ACTIVE): ssi_mst_intr interrupt is active prior to masking
    /// - 0x0 (INACTIVE): ssi_mst_intr interrupt is not active prior masking
    #[bit(5, r)]
    pub multi_master_contention_raw_interrupt_status: bool,

    /// XIP Receive FIFO Overflow Raw Interrupt Status (XRXOIR).
    /// Values:
    /// - 0x1 (ACTIVE): ssi_xrxo_intr interrupt is active piror masking
    /// - 0x0 (INACTIVE): ssi_xrxo_intr interrupt is not active piror masking
    #[bit(6, r)]
    pub xip_receive_fifo_overflow_raw_interrupt_status: bool,

    /// Transmit FIFO Underflow Raw Interrupt Status (TXUIR).
    /// Values:
    /// - 0x1 (ACTIVE): ssi_txu_intr interrupt is active prior masking
    /// - 0x0 (INACTIVE): ssi_txu_intr interrupt is not active prior masking
    #[bit(7, r)]
    pub transmit_fifo_underflow_raw_interrupt_status: bool,

    /// AXI Error Interrupt Raw Status (AXIER).
    /// Values:
    /// - 0x1 (ACTIVE): ssi_axie_intr interrupt is active pior masking
    /// - 0x0 (INACTIVE): ssi_axie_intr interrupt is not active prior masking
    #[bit(8, r)]
    pub axi_error_interrupt_raw_status: bool,

    /// SPI Transmit Error Interrupt Status (SPITER).
    /// This bit gets set, If SPI Master fails to get a READY status from the slave until the amount of time defined in SPI_CTRLR1.MAX_WS field, then it will stop the SPI transfer and the FIFO is flushed (in case of write operation).

    /// Values:
    /// - 0x1 (ACTIVE): ssi_spite_intr interrupt is active prior masking
    /// - 0x0 (INACTIVE): ssi_spite_intr interrupt is not active prior masking
    #[bit(10, r)]
    pub spi_transmit_error_interrupt_status: bool,

    /// SSI Done Interrupt Raw Status (DONER).
    /// Values:
    /// - 0x1 (ACTIVE): ssi_done_intr interrupt is active prior masking
    /// - 0x0 (INACTIVE): ssi_done_intr interrupt is not active prior masking
    #[bit(11, r)]
    pub ssi_done_interrupt_raw_status: bool,
}

/// Transmit FIFO Error Interrupt Clear Registers (TXEICR)
///  Offset Address: 0x38
/// Total Reset Value:0x0
#[bitfield(u32)]
pub struct TransmitFifoErrorInterruptClearReg {
    /// Transmit FIFO Error Interrupt Clear (TXFEIC).
    ///Clear Transmit FIFO Overflow/Underflow Interrupt.This register reflects the status of the interrupt.
    /// A read from this register clears the 0x0 ssi_txo_intr/ssi_txu_intr interrupt; writing has no effect.
    // FIXME: access is `RC`
    #[bit(0, rw)]
    pub transmit_fifo_error_interrupt_clear: bool,
}

/// Receive FIFO Overflow Interrupt Clear Register (RXOICR)
/// Offset Address: 0x3c
/// Total Reset Value:0x0
#[bitfield(u32)]
pub struct ReceiveFifoOverflowInterruptClearReg {
    /// Receive FIFO Overflow Interrupt Clear (RXFOIC).
    /// Clear Receive FIFO Overflow Interrupt.This register reflects the status of the interrupt.
    /// A read from this register clears the ssi_rxo_intr 0x0 interrupt; writing has no effect.
    // FIXME: access is `RC`
    #[bit(0, rw)]
    pub receive_fifo_overflow_interrupt_clear: bool,
}

/// Receive FIFO Underflow Interrupt Clear Register (RXUICR)
/// Offset Address: 0x40
/// Total Reset Value:0x0
#[bitfield(u32)]
pub struct ReceiveFifoUnderflowInterruptClearReg {
    /// Receive FIFO Underflow Interrupt Clear (RXFUIC).
    /// Clear Receive FIFO Underflow Interrupt.This register reflects the status of the interrupt.
    /// A read from this register clears the ssi_rxu_intr 0x0 interrupt
    /// writing has no effect.
    /// FIXME: access is `RC`
    #[bit(0, rw)]
    pub receive_fifo_underflow_interrupt_clear: bool,
}

/// Multi-Master Interrupt Clear Register (MSTICR)
/// Offset Address: 0x44
/// Total Reset Value:0x0
#[bitfield(u32)]
pub struct MultiMasterInterruptClearReg {
    /// Multi-Master Interrupt Clear (MSTIC).
    /// Clear Multi-Master Contention Interrupt.This register reflects the status of the interrupt.
    /// A read from this register clears the ssi_mst_intr 0x0 interrupt
    /// writing has no effect.
    // FIXME: access is `RC`
    #[bit(0, rw)]
    pub multi_master_interrupt_clear: bool,
}

/// Interrupt Clear Register (ICR)
/// Offset Address: 0x48
/// Total Reset Value:0x0   
#[bitfield(u32)]
pub struct InterruptClearReg {
    /// Interrupt Clear (ICR).
    ///Clear Interrupts.This register is set if any of the interrupts below are active.
    /// A read clears the ssi_txo_intr, ssi_rxu_intr, ssi_rxo_intr, and the ssi_mst_intr interrupts
    /// Writing to this register has no effect.
    #[bit(0, rw)]
    pub interrupt_clear: bool,
}

/// DMA Control Register (DMACR)
/// Offset Address: 0x4c
/// Total Reset Value:0x0
#[bitfield(u32)]
pub struct DmaControlReg {
    /// Receive DMA Enable.
    /// Transmit DMA Enable (RDMAE).
    /// This bit enables/disables the receive FIFO DMA channel.
    /// Values:
    /// - 0x1 (ENABLED): Receive DMA channel is enabled
    /// - 0x0 (DISABLED): Receive DMA channel is disabled
    // FIXME: access is `Varies`
    #[bit(0, rw)]
    pub receive_dma_enable: bool,
    /// Transmit DMA Enable (TDMAE).
    /// This bit enables/disables the transmit FIFO DMA channel.
    /// Values:
    /// - 0x1 (ENABLED): Transmit DMA channel is enabled
    /// - 0x0 (DISABLED): Transmit DMA channel is disabled
    // FIXME: access is `Varies`
    #[bit(1, rw)]
    pub transmit_dma_enable: bool,
    /// Internal DMA Enable (IDMAE).
    /// This bit should be enabled only when CTRLR0.FRF = 0 (Motorola SPI) and CTRLR0.SPI_FRF > 0.
    // FIXME: access is `Varies`
    #[bit(2, rw)]
    pub internal_dma_enable: bool,
    /// AXI Transfer Width for DMA transfer mapped to arsize/awsize.
    /// This value must be less than or equal to SSIC_AXI_DW.
    /// Values:
    /// 0x0: 1 byte
    /// 0x1: 2 bytes
    /// 0x2: 4 bytes
    /// 0x3: 8 bytes
    /// Note: When SSIC_AXI_DW is set to 32 bits, if user programs this field to 0x8(3 bytes). SPI will use 4 bytes as transfer size for the AXI transfers.
    // FIXME: access is `Varies`
    #[bits(3..=4, rw)]
    pub axi_transfer_width: AxiTransferWidth,

    /// Address Increment (AINC).
    /// Indicates whether to increment the AXI address on every transfer. 1 = Increment 0 = No Change
    /// Note: Increment aligns the address to the next DMACR.ATW boundary
    // FIXME: access is `Varies`
    #[bit(6, rw)]
    pub address_increment: bool,

    /// AXI arcache/awcache signal value (ACACHE).
    // FIXME: access is `Varies`
    #[bits(8..=11, rw)]
    /// AXI arprot/awprot signal value (APROT).
    // FIXME: access is `Varies`
    pub axi_cache: u4,
    #[bits(12..=14, rw)]
    pub axi_prot: u3,
    /// AXI awid/arid signal value (AID).
    // FIXME: access is `Varies`
    // TODO: the field is x:15
    #[bits(15..=16, rw)]
    pub axi_id: u2,
}

/// DMA Transmit Data Level Register / AXI Write Length Register (DMATDLR_AXI_AWLEN)
/// Offset Address: 0x50
/// Total Reset Value:0x0
#[bitfield(u32)]
pub struct DmaTransmitDataLevelReg {
    /// Transmit Data Level(DMATDL).
    /// This bit field controls the level at which a DMA request is made by the transmit logic.
    /// It is equal to the watermark level; that is, the dma_tx_req signal is generated when the number of valid data entries in the transmit FIFO is equal to or below this field value, and TDMAE = 1.
    // TODO: the field is x:0
    #[bits(0..=15, rw)]
    pub transmit_data_level: u16,
}

/// Destination Burst Length Register (AXIAWLEN)
/// Offset Address: 0x50
/// Total Reset Value:0x00000700
///
#[bitfield(u32)]
pub struct DestinationBurstLengthReg {
    /// Destination Burst Length (AWLEN).
    // TODO: the field is x:8
    #[bits(8..=15, rw)]
    pub destination_burst_length: u8, /* Reset value is 0x07 */
}
/// DMA Receive Data Level Register (DMARDLR)
/// Offset Address: 0x54
/// Total Reset Value:0x0
#[bitfield(u32)]
pub struct DmaReceiveDataLevelReg {
    /// Receive Data Level (DMARDL).
    /// This bit field controls the level at which a DMA request is made by the receive logic.
    /// The watermark level = DMARDL+1; that is,dma_rx_req is generated when the number of valid data entries in the receive FIFO is equal to or above this field value + 1, and RDMAE=1.
    // TODO: the field is x:0
    #[bits(0..=15, rw)]
    pub receive_data_level: u16,
}

/// Source Burst Length Register (AXIARLEN)
/// Offset Address: 0x54
/// Total Reset Value:0x00000700
#[bitfield(u32)]
pub struct SourceBurstLengthReg {
    /// Source Burst Length (ARLEN).
    // TODO: the field is x:8
    #[bits(8..=15, rw)]
    pub source_burst_length: u8, /* Reset value is 0x07 */
}

/// Identification Register (IDR)
/// Offset Address: 0x58
/// Total Reset Value:0xha1b2c3d5
#[bitfield(u32)]
pub struct IdentificationReg {
    /// Identification Code (IDCODE).
    /// The register contains the peripheral's identification code, which is written into the register at configuration time using CoreConsultant.
    #[bits(0..=31, r)]
    pub identification_code: u32, /* Reset Value = 0xha1b2c3d5 */
}

/// Component Version Register (SSI_VERSION_ID)
/// Offset Address: 0x5c
/// Total Reset Value:0xh3130332a
#[bitfield(u32)]
pub struct ComponentVersionReg {
    /// Component Version (SSIC_COMP_VERSION).
    /// Contains the hex representation of the Synopsys component version. Consists of ASCII value for each number in the version, followed by . For example 31_30_33_2A represents the version 1.03.
    #[bits(0..=31, r)]
    pub component_version: u32,
}

/// Data Register (DR[0])
/// Offset Address 0x60 +i*0x4
/// Total Reset Value:0x0
#[bitfield(u32)]
pub struct DataReg {
    /// Data Register (DR).
    /// When writing to this register, you must right-justify the data. Read data are automatically right-justified.
    /// Read = Receive FIFO buffer
    /// Write = Transmit FIFO buffer.
    #[bits(0..=31, rw)]
    pub data: u32,
}

/// Control Register (SSI_CTRL)
/// Register Offset Address:0x68
/// Total Reset Value:0x00004000
// FIXME: This register lack documentation in the TRM
#[bitfield(u32)]
pub struct ControlReg {
    #[bit(0, rw)]
    pub ssi0_xip_en: bool,
    // FIXME: 1 is actually missing in TRM
    #[bit(4, r)]
    pub ssi0_ssi_sleep: bool,
    #[bits(5..=6, r)]
    pub ssi0_spi_mode: u2,
    #[bit(7, r)]
    pub ssi1_ssi_sleep: bool,
    #[bits(8..=9, r)]
    pub ssi1_spi_mode: u2,
    #[bit(10, r)]
    pub ssi2_ssi_sleep: bool,
    // FIXEME: in the TRM it is 17:13, need double check
    #[bits(11..=12, r)]
    pub ssi2_spi_mode: u2,

    /// rxds delay line number
    /// bit[0]:0:negedge 1:posedge
    /// bit[3:1]:delay number
    // FIXEME: in the TRM it is 17:13, need double check
    #[bits(13..=16, rw)]
    pub rxds_delay_num: u4,
}
/// RX Sample Delay Register (RX_SAMPLE_DLY)
/// Offset Address: 0xf0
/// Total Reset Value:0x0
#[bitfield(u32)]
pub struct RxSampleDelayReg {
    /// Receive Data (rxd) Sample Delay.
    /// This register is used to delay the sample of the rxd input port.
    /// Each value represents a single ssi_clk delay on the sample of rxd.
    /// Note; If this register is programmed with a value that exceeds the depth of the internal shift registers (SSIC_RX_DLY_SR_DEPTH) zero delay will be applied to the rxd sample.
    #[bits(0..=7, rw)]
    pub rx_sample_delay: u8,

    /// Receive Data (rxd) Sampling Edge (SE).
    /// This register is used to decide the sampling edge for RXD signal with ssi_clk.
    /// Then this bit is set to 1 then negative edge of ssi_clk will be used to sample the incoming data, otherwise positive edge will be used for sampling
    // FIXME: access is `Varies`
    #[bit(16, rw)]
    pub rx_sampling_edge: bool,
}

/// SPI Control Register 0 (SPI_CTRLR0)
/// Offset Address: 0xf4
/// Total Reset Value:0x0
#[bitfield(u32)]
pub struct SpiControlReg0 {
    /// Address and instruction transfer format (TRANS_TYPE).
    /// Selects whether the controller will transmit instruction/address either in Standard SPI mode or the SPI mode selected in CTRLR0.SPI_FRF field.
    /// Values:
    /// - 0x0 (TT0): Instruction and Address will be sent in Standard SPI Mode.
    /// - 0x1 (TT1): Instruction will be sent in Standard SPI Mode and Address will be sent in the mode specified by CTRLR0.SPI_FRF.
    /// - 0x2 (TT2): Both Instruction and Address will be sent in the mode specified by SPI_FRF.
    /// - 0x3 (TT3): Reserved.
    #[bits(0..=1, rw)]
    pub trans_type: TransferType,
    /// Address Length (ADDR_L).
    /// This bit defines Length of Address to be transmitted.
    /// Only valid when ADDRLEN = 11
    /// Values:
    /// 0x0 (ADDR_WIDTH_0_BITS): 0-bit Address Width
    /// 0x1 (ADDR_WIDTH_4_BITS): 4-bit Address Width  
    /// 0x2 (ADDR_WIDTH_8_BITS): 8-bit Address Width
    /// 0x3 (ADDR_WIDTH_12_BITS): 12-bit Address Width
    /// 0x4 (ADDR_WIDTH_16_BITS): 16-bit Address Width
    /// 0x5 (ADDR_WIDTH_20_BITS): 20-bit Address Width
    /// 0x6 (ADDR_WIDTH_24_BITS): 24-bit Address Width
    /// 0x7 (ADDR_WIDTH_28_BITS): 28-bit Address Width
    /// 0x8 (ADDR_WIDTH_32_BITS): 32-bit Address Width
    /// 0x9 (ADDR_WIDTH_36_BITS): 36-bit Address Width
    /// 0xa (ADDR_WIDTH_40_BITS): 40-bit Address Width
    /// 0xb (ADDR_WIDTH_44_BITS): 44-bit Address Width
    /// 0xc (ADDR_WIDTH_48_BITS): 48-bit Address Width
    /// 0xd (ADDR_WIDTH_52_BITS): 52-bit Address Width
    /// 0xe (ADDR_WIDTH_56_BITS): 56-bit Address Width
    /// 0xf (ADDR_WIDTH_60_BITS): 60-bit Address Width
    #[bits(2..=5, rw)]
    pub addr_len: u4,

    /// Mode bits enable in XIP mode (XIP_MD_BIT_EN).
    /// If this bit is set to 1, then in XIP mode of operation the controller will insert mode bits after the address phase.
    /// These bits are set in register XIP_MODE_BITS register.
    /// The length of mode bits is always set to 8 bits.
    // FIXME: access is `Varies`
    #[bit(7, rw)]
    pub xip_mode_bits_enable: bool,
    /// Instruction Length (INST_L).
    /// Dual/Quad/Octal mode instruction length in bits.
    /// Values:
    /// 0x0 (INST_L_0_BITS): 0-bit (No Instruction)
    /// 0x1 (INST_L_4_BITS): 4-bit Instruction
    /// 0x2 (INST_L_8_BITS): 8-bit Instruction
    /// 0x3 (INST_L_16_BITS): 16-bit Instruction
    ///
    #[bits(8..=9, rw)]
    pub inst_len: InstructionLength, /* Reset value is 0x2 */

    /// Wait cycles in Dual/Quad/Octal mode between control frames transmit and data reception. (WAIT_CYCLES)
    /// Specified as number of SPI clock cycles.
    #[bits(11..=15, rw)]
    pub wait_cycles: u5,
    /// SPI DDR Enable (SPI_DDR_EN). This will enable Dual-data rate transfers in Dual/Quad/Octal frame formats of SPI
    // FIXME: access is `Varies`
    #[bit(16, rw)]
    pub spi_ddr_en: bool,
    /// Instruction DDR Enable (INST_DDR_EN). This will enable Dual-data rate transfer for Instruction phase.
    // FIXME: access is `Varies`
    #[bit(17, rw)]
    pub inst_ddr_en: bool,
    /// Read data strobe enable bit.
    /// Once this bit is set to 1 the controller will use Read data strobe (rxds) to capture read data in DDR mode.

    // FIXME: access is `Varies`
    #[bit(18, rw)]
    pub spi_rxds_en: bool,
    ///Fix DFS for XIP transfers (XIP_DFS_HC).
    /// If this bit is set to 1 then data frame size for XIP transfers will be fixed to the programmed value in CTRLR0.DFS.
    /// The number of data frames to fetch will be determined by HSIZE and HBURST signals.
    /// If this bit is set to 0 then data frame size and number of data frames to fetch will be determined by HSIZE and HBURST signals
    // FIXME: access is `Varies`
    #[bit(19, rw)]
    pub dfs_for_xip_transfer_fixed: bool,

    /// XIP instruction enable bit (XIP_INST_EN).
    /// If this bit is set to 1 then XIP transfers will also have instruction phase.
    /// The instruction op-codes will be chosen from XIP_INCR_INST or XIP_WRAP_INST registers bases on AHB transfer type.
    // FIXME: access is `Varies`
    #[bit(20, rw)]
    pub xip_inst_enabled: bool,

    /// Enable continuous transfer in XIP mode (SSIC_XIP_CONT_XFER_EN).
    /// If this bit is set to 1 then continuous transfer mode in XIP will be enabled, in this mode the controller will keep slave selected until a non-XIP transfer is detected on the AHB interface.
    // FIXME: access is `Varies`
    #[bit(21, rw)]
    pub xip_continuous_transfer_enabled: bool,

    /// SPI data mask enable bit (SPI_DM_EN).
    /// When this bit is enabled, the txd_dmsignal is used to mask the data on the txd data line.
    /// This bit is enabled only when the SSIC_DM_EN parameter is set to 1.
    // FIXME: access is `Varies`
    #[bit(24, rw)]
    pub spi_data_mask_enabled: bool,

    ///Enable rxds signaling during address and command phase of Hypebus transfer.(SPI_RXDS_SIG_EN)
    /// This bit enables rxds signaling by Hyperbus slave devices during Command-Address (CA) phase.
    /// If the rxds signal is set to 1 during the CA phase of transfer, the controller transmits (2*SPI_CTRLR0.WAIT_CYCLES-1) wait cycles after the address phase is complete.
    // FIXME: access is `Varies`
    #[bit(25, rw)]
    pub spi_rxds_signal_enabled: bool,

    /// XIP Mode bits length (XIP_MBL).
    /// Sets the length of mode bits in XIP mode of operation.
    /// These bits are valid only when SPI_CTRLR0.XIP_MD_BIT_EN is set to 1.
    /// Values:
    /// - 0x0 (MBL_2): Mode bits length equal to 2
    /// - 0x1 (MBL_4): Mode bits length equal to 4
    /// - 0x2 (MBL_6): Mode bits length equal to 8
    /// - 0x3 (MBL_8): Mode bits length equal to 16

    // FIXME: access is `Varies`
    #[bits(26..=27, rw)]
    pub xip_mode_bits_length: XipModeBitsLength,

    /// Enables XIP pre-fetch functionality in the controller (XIP_PREFETCH_EN).
    /// Once enabled the controller will pre-fetch data frames from next contigous location, to reduce the latency for the upcoming contiguous transfer.
    /// If the next XIP request is not contigous then pre-fetched bits will be discarded.
    // FIXME: access is `Varies`
    #[bit(29, rw)]
    pub xip_prefetch_enabled: bool,

    /// Enables clock stretching capability in SPI transfers (CLK_STRETCH_EN).
    /// In case of write, if the FIFO becomes empty the controller will stretch the clock until FIFO has enough data to continue the transfer.In case of read, if the receive FIFO becomes full the controller will stop the clock until data has been read from the FIFO.
    // FIXME: access is `Varies`
    #[bit(30, rw)]
    pub clock_stretching_enabled: bool,
}

/// DDR Drive Edge Register (DDR_DRIVE_EDGE)
/// Offset Address: 0xf8
/// Total Reset Value:0x0
#[bitfield(u32)]
pub struct DdrDriveEdgeReg {
    /// TXD Drive Edge.
    /// Decided the driving edge of transmit data.The maximum value of this register is = (BAUDR/2) -1.
    #[bits(0..=7, rw)]
    pub drive_edge: u8,
}

/// SPI Control Register 1 (SPI_CTRLR1)
/// Offset Address: 0x118
/// Total Reset Value:0x0
#[bitfield(u32)]
pub struct SpiControlReg1 {
    /// SPI Dynamic Wait states field (DYN_WS)
    ///This field is used to set the value for wait states which will be introduced when SPI slave sends BUSY status to the Master.The programmed value of wait States will be introduced before checking status again.Number of wait states = DYN_WS+1

    #[bits(0..=2, rw)]
    pub spi_dynamic_wait_states: u3,

    ///Maximum wait cycles allowed per transaction (MAX_WS).This field indicate, up to how many times SPI slave could insert the wait states.
    /// The internal counter is incremented every time when the controller checks for the status from the slave and receives wait response.

    #[bits(8..=11, rw)]
    pub max_ws: u4,
}

/// SPI Transmit Error Clear Register (SPITECR)
/// Offset Address: 0x11c
/// Total Reset Value:0x0
#[bitfield(u32)]
pub struct SpiTransmitErrorClearReg {
    /// Clear SPI Transmit Error interrupt (SPITECR).
    /// This register will reflect the status of the interrupt.A read from this register clears the ssi_spite_intr interrupt. Writing to this register has no effect..
    #[bit(0, rw)]
    pub spi_transmit_error_clear: bool,
}

/// SPI Device Register (SPIDR)
/// Offset Address: 0x120
/// Total Reset Value:0x0
#[bitfield(u32)]
pub struct SpiDeviceReg {
    /// SPI Instruction code (SPI_INST).
    /// This instruction code will be used for SPI operations.
    #[bits(0..=15, rw)]
    pub spi_device: u16,
}

/// SPI Address Register (SPIAR)
/// Offset Address: 0x124
/// Total Reset Value:0x0
#[bitfield(u32)]
pub struct SpiAddressReg {
    /// SPI Device Address Register (SDAR).
    /// This address will be used during read/write on SPI interface for DMA transfer.
    #[bits(0..=31, rw)]
    pub spi_address: u32,
}

/// AXI Address Register 0 (AXIAR0)
/// Offset Address: 0x128
/// Total Reset Value:0x0
#[bitfield(u32)]
pub struct AxiAddressReg0 {
    /// LSB for AXI address for DMA operation.
    #[bits(0..=31, rw)]
    pub axi_address: u32,
}

/// AXI Address Register 1 (AXIAR1)
/// Offset Address: 0x12c
/// Total Reset Value:0x0
#[bitfield(u32)]
pub struct AxiAddressReg1 {
    /// MSB for source address for DMA operation.
    // TODO: the field is x:0
    #[bits(0..=15, rw)]
    pub axi_address: u16,
}

/// AXI Error Clear Register (AXIECR)
/// Offset Address: 0x130
/// Total Reset Value:0x0
#[bitfield(u32)]
pub struct AxiErrorClearReg {
    /// Clear AXI Error Interrupt (AXIECR).
    /// This register will reflect the status of the  interrupt. A read from this register clears the ssi_axie_intr interrupt. Writing to this register has no effect.
    #[bit(0, rw)]
    pub axi_error_clear: bool,
}

/// Done Clear Register (DONECR)
/// Offset Address: 0x134
/// Total Reset Value:0x0
#[bitfield(u32)]
pub struct DoneClearReg {
    /// Clear Transfer Done Interrupt (DONECR).
    /// This register will reflect the status of the interrupt. A read from this register clears the ssi_done_intr 0x0 interrupt.Writing to this register has no effect.
    #[bit(0, rw)]
    pub done_clear: bool,
}

/// SPI Register Block
///
/// Represents the memory-mapped registers for the SPI peripheral.
/// Each field corresponds to a specific hardware register as described in the K230 manual.
#[derive(Mmio)]
#[repr(C)]
pub struct RegisterBlock {
    /// Control Register 0.
    /// Contains basic SPI configuration settings.
<<<<<<< HEAD
    pub ctrlr0: RW<ControlReg0>,
    /// Control Register 1.
    /// Contains additional SPI configuration settings.
    pub ctrlr1: RW<ControlReg1>,
    /// SSI Enable Register.
    /// Controls the enabling/disabling of the SSI interface.
    pub ssienr: RW<SsiEnableReg>,
    /// Microwire Control Register.
    /// Controls the Microwire interface operations.
    pub mwcr: RW<MicrowireControlReg>,
    /// Slave Enable Register.
    /// Controls which slave devices are selected.
    pub ser: RW<SlaveEnableReg>,
    /// Baud Rate Select Register.
    /// Sets the SPI communication speed.
    pub baudr: RW<BaudRateSelectReg>,
    /// Transmit FIFO Threshold Level Register.
    /// Sets the threshold for TX FIFO interrupts.
    pub txftlr: RW<TransmitFifoThresholdLevelReg>,
    /// Receive FIFO Threshold Level Register.
    /// Sets the threshold for RX FIFO interrupts.
    pub rxftlr: RW<ReceiveFifoThresholdLevelReg>,
    /// Transmit FIFO Level Register.
    /// Indicates current TX FIFO fill level.
    pub txflr: RW<TransmitFifoLevelReg>,
    /// Receive FIFO Level Register.
    /// Indicates current RX FIFO fill level.
    pub rxflr: RW<ReceiveFifoLevelReg>,
    /// Status Register.
    /// Contains current SPI status information.
    pub sr: RW<StatusReg>,
    /// Interrupt Mask Register.
    /// Controls which interrupts are enabled.
    pub imr: RW<InterruptMaskReg>,
    /// Interrupt Status Register.
    /// Shows current interrupt status.
    pub isr: RW<InterruptStatusReg>,
    /// Raw Interrupt Status Register.
    /// Shows unmasked interrupt status.
    pub risr: RW<RawInterruptStatusReg>,
    /// Transmit FIFO Error Interrupt Clear Register.
    /// Clears TX FIFO error interrupts.
    pub txeicr: RW<TransmitFifoErrorInterruptClearReg>,
    /// Receive FIFO Overflow Interrupt Clear Register.
    /// Clears RX FIFO overflow interrupts.
    pub rxoicr: RW<ReceiveFifoOverflowInterruptClearReg>,
    /// Receive FIFO Underflow Interrupt Clear Register.
    /// Clears RX FIFO underflow interrupts.
    pub rxuicr: RW<ReceiveFifoUnderflowInterruptClearReg>,
    /// Multi-Master Interrupt Clear Register.
    /// Clears multi-master conflict interrupts.
    pub msticr: RW<MultiMasterInterruptClearReg>,
    /// Interrupt Clear Register.
    /// Clears all interrupts.
    pub icr: RW<InterruptClearReg>,
    /// DMA Control Register.
    /// Controls DMA operations.
    pub dmacr: RW<DmaControlReg>,
=======
    ctrlr0: ControlReg0,
    /// Control Register 1.
    /// Contains additional SPI configuration settings.
    ctrlr1: ControlReg1,
    /// SSI Enable Register.
    /// Controls the enabling/disabling of the SSI interface.
    ssienr: SsiEnableReg,
    /// Microwire Control Register.
    /// Controls the Microwire interface operations.
    mwcr: MicrowireControlReg,
    /// Slave Enable Register.
    /// Controls which slave devices are selected.
    ser: SlaveEnableReg,
    /// Baud Rate Select Register.
    /// Sets the SPI communication speed.
    baudr: BaudRateSelectReg,
    /// Transmit FIFO Threshold Level Register.
    /// Sets the threshold for TX FIFO interrupts.
    txftlr: TransmitFifoThresholdLevelReg,
    /// Receive FIFO Threshold Level Register.
    /// Sets the threshold for RX FIFO interrupts.
    rxftlr: ReceiveFifoThresholdLevelReg,
    /// Transmit FIFO Level Register.
    /// Indicates current TX FIFO fill level.
    txflr: TransmitFifoLevelReg,
    /// Receive FIFO Level Register.
    /// Indicates current RX FIFO fill level.
    rxflr: ReceiveFifoLevelReg,
    /// Status Register.
    /// Contains current SPI status information.
    sr: StatusReg,
    /// Interrupt Mask Register.
    /// Controls which interrupts are enabled.
    imr: InterruptMaskReg,
    /// Interrupt Status Register.
    /// Shows current interrupt status.
    isr: InterruptStatusReg,
    /// Raw Interrupt Status Register.
    /// Shows unmasked interrupt status.
    risr: RawInterruptStatusReg,
    /// Transmit FIFO Error Interrupt Clear Register.
    /// Clears TX FIFO error interrupts.
    txeicr: TransmitFifoErrorInterruptClearReg,
    /// Receive FIFO Overflow Interrupt Clear Register.
    /// Clears RX FIFO overflow interrupts.
    rxoicr: ReceiveFifoOverflowInterruptClearReg,
    /// Receive FIFO Underflow Interrupt Clear Register.
    /// Clears RX FIFO underflow interrupts.
    rxuicr: ReceiveFifoUnderflowInterruptClearReg,
    /// Multi-Master Interrupt Clear Register.
    /// Clears multi-master conflict interrupts.
    msticr: MultiMasterInterruptClearReg,
    /// Interrupt Clear Register.
    /// Clears all interrupts.
    icr: InterruptClearReg,
    /// DMA Control Register.
    /// Controls DMA operations.
    dmacr: DmaControlReg,
>>>>>>> f7ab5389
    /// DMA Transmit Data Level Register.
    /// Sets DMA TX data threshold.
    /// Destination Burst Length Register.
    /// Sets AXI destination burst length.
<<<<<<< HEAD
    pub dmatdlr_axiawlen: RW<DmaTransmitDataLevelReg>,
=======
    dmatdlr_axiawlen: DmaTransmitDataLevelReg,
>>>>>>> f7ab5389
    /// DMA Receive Data Level.
    /// Shows current DMA RX data level.
    /// Source Burst Length.
    /// Sets AXI source burst length.
<<<<<<< HEAD
    pub dmardlr_axiarlen: RW<DmaReceiveDataLevelReg>,
    /// Identification Register.
    /// Contains peripheral identification information.
    pub idr: RW<IdentificationReg>,
    /// Component version Register.
    /// Shows hardware component version.
    pub ssi_version_id: RW<ComponentVersionReg>,
=======
    dmardlr_axiarlen: DmaReceiveDataLevelReg,
    /// Identification Register.
    /// Contains peripheral identification information.
    idr: IdentificationReg,
    /// Component version Register.
    /// Shows hardware component version.
    ssi_version_id: ComponentVersionReg,
>>>>>>> f7ab5389
    /// Data Register.
    /// Array of data registers for SPI communication.
    // Control Register.
    /// Contains SSI control settings.
<<<<<<< HEAD
    pub dr_ssi_ctrl: [RW<DataReg>; 36],
    /// RX Sample Delay Register.
    /// Controls RX sampling delay.
    pub rx_sample_delay: RW<RxSampleDelayReg>,
    /// SPI Control 0 Register.
    /// Contains primary SPI control settings.
    pub spi_ctrlr0: RW<SpiControlReg0>,
    /// Transmit Drive Edge Register.
    /// Controls TX signal edge timing.
    pub ddr_drive_edge: RW<DdrDriveEdgeReg>,
    pub _reversed0: [u8; 0x1C],
    /// SPI Control 1 register.
    /// Contains secondary SPI control settings.
    pub spi_ctrlr1: RW<SpiControlReg1>,
    /// SPI Transmit Error Interrupt Clear Register.
    /// Clears SPI TX error interrupts.
    pub spitecr: RW<SpiTransmitErrorClearReg>,
    /// SPI Device Register.
    /// Controls SPI device settings.
    pub spidr: RW<SpiDeviceReg>,
    /// SPI Device Address Register.
    /// Sets SPI device addressing.
    pub spiar: RW<SpiAddressReg>,
    /// AXI Address Register 0.
    /// Contains primary AXI address settings.
    pub axiar0: RW<AxiAddressReg0>,
    /// AXI Address Register 1.
    /// Contains secondary AXI address settings.
    pub axiar1: RW<AxiAddressReg1>,
    /// AXI Master Error Interrupt Clear Register.
    /// Clears AXI master error interrupts.
    pub axiecr: RW<AxiErrorClearReg>,
    /// Transfer Done Clear Interrupt Clear Register.
    /// Clears transfer completion interrupts.
    pub donecr: RW<DoneClearReg>,
=======
    dr_ssi_ctrl: [DataReg; 36],
    /// RX Sample Delay Register.
    /// Controls RX sampling delay.
    rx_sample_delay: RxSampleDelayReg,
    /// SPI Control 0 Register.
    /// Contains primary SPI control settings.
    spi_ctrlr0: SpiControlReg0,
    /// Transmit Drive Edge Register.
    /// Controls TX signal edge timing.
    ddr_drive_edge: DdrDriveEdgeReg,
    _reversed0: [u8; 0x1C],
    /// SPI Control 1 register.
    /// Contains secondary SPI control settings.
    spi_ctrlr1: SpiControlReg1,
    /// SPI Transmit Error Interrupt Clear Register.
    /// Clears SPI TX error interrupts.
    spitecr: SpiTransmitErrorClearReg,
    /// SPI Device Register.
    /// Controls SPI device settings.
    spidr: SpiDeviceReg,
    /// SPI Device Address Register.
    /// Sets SPI device addressing.
    spiar: SpiAddressReg,
    /// AXI Address Register 0.
    /// Contains primary AXI address settings.
    axiar0: AxiAddressReg0,
    /// AXI Address Register 1.
    /// Contains secondary AXI address settings.
    axiar1: AxiAddressReg1,
    /// AXI Master Error Interrupt Clear Register.
    /// Clears AXI master error interrupts.
    axiecr: AxiErrorClearReg,
    /// Transfer Done Clear Interrupt Clear Register.
    /// Clears transfer completion interrupts.
    donecr: DoneClearReg,
>>>>>>> f7ab5389
}
#[cfg(test)]
mod tests {
    use super::*;
    use core::mem::{offset_of, size_of};

    #[test]
    fn test_register_offsets() {
        assert_eq!(offset_of!(RegisterBlock, ctrlr0), 0x00);
        assert_eq!(offset_of!(RegisterBlock, ctrlr1), 0x04);
        assert_eq!(offset_of!(RegisterBlock, ssienr), 0x08);
        assert_eq!(offset_of!(RegisterBlock, mwcr), 0x0C);
        assert_eq!(offset_of!(RegisterBlock, ser), 0x10);
        assert_eq!(offset_of!(RegisterBlock, baudr), 0x14);
        assert_eq!(offset_of!(RegisterBlock, txftlr), 0x18);
        assert_eq!(offset_of!(RegisterBlock, rxftlr), 0x1C);
        assert_eq!(offset_of!(RegisterBlock, txflr), 0x20);
        assert_eq!(offset_of!(RegisterBlock, rxflr), 0x24);
        assert_eq!(offset_of!(RegisterBlock, sr), 0x28);
        assert_eq!(offset_of!(RegisterBlock, imr), 0x2C);
        assert_eq!(offset_of!(RegisterBlock, isr), 0x30);
        assert_eq!(offset_of!(RegisterBlock, risr), 0x34);
        assert_eq!(offset_of!(RegisterBlock, txeicr), 0x38);
        assert_eq!(offset_of!(RegisterBlock, rxoicr), 0x3C);
        assert_eq!(offset_of!(RegisterBlock, rxuicr), 0x40);
        assert_eq!(offset_of!(RegisterBlock, msticr), 0x44);
        assert_eq!(offset_of!(RegisterBlock, icr), 0x48);
        assert_eq!(offset_of!(RegisterBlock, dmacr), 0x4C);
        assert_eq!(offset_of!(RegisterBlock, dmatdlr_axiawlen), 0x50);
        assert_eq!(offset_of!(RegisterBlock, dmardlr_axiarlen), 0x54);
        assert_eq!(offset_of!(RegisterBlock, idr), 0x58);
        assert_eq!(offset_of!(RegisterBlock, ssi_version_id), 0x5C);
        assert_eq!(offset_of!(RegisterBlock, dr_ssi_ctrl), 0x60);
        assert_eq!(offset_of!(RegisterBlock, rx_sample_delay), 0xF0);
        assert_eq!(offset_of!(RegisterBlock, spi_ctrlr0), 0xF4);
        assert_eq!(offset_of!(RegisterBlock, ddr_drive_edge), 0xF8);
        assert_eq!(offset_of!(RegisterBlock, spi_ctrlr1), 0x118);
        assert_eq!(offset_of!(RegisterBlock, spitecr), 0x11C);
        assert_eq!(offset_of!(RegisterBlock, spidr), 0x120);
        assert_eq!(offset_of!(RegisterBlock, spiar), 0x124);
        assert_eq!(offset_of!(RegisterBlock, axiar0), 0x128);
        assert_eq!(offset_of!(RegisterBlock, axiar1), 0x12C);
        assert_eq!(offset_of!(RegisterBlock, axiecr), 0x130);
        assert_eq!(offset_of!(RegisterBlock, donecr), 0x134);
    }

    #[test]
    fn test_bitfield_sizes() {
        assert_eq!(size_of::<ControlReg0>(), 4);
        assert_eq!(size_of::<ControlReg1>(), 4);
        assert_eq!(size_of::<SsiEnableReg>(), 4);
        assert_eq!(size_of::<MicrowireControlReg>(), 4);
        assert_eq!(size_of::<SlaveEnableReg>(), 4);
        assert_eq!(size_of::<BaudRateSelectReg>(), 4);
        assert_eq!(size_of::<TransmitFifoThresholdLevelReg>(), 4);
        assert_eq!(size_of::<ReceiveFifoThresholdLevelReg>(), 4);
        assert_eq!(size_of::<TransmitFifoLevelReg>(), 4);
        assert_eq!(size_of::<ReceiveFifoLevelReg>(), 4);
        assert_eq!(size_of::<StatusReg>(), 4);
        assert_eq!(size_of::<InterruptMaskReg>(), 4);
        assert_eq!(size_of::<InterruptStatusReg>(), 4);
        assert_eq!(size_of::<RawInterruptStatusReg>(), 4);
        assert_eq!(size_of::<DmaControlReg>(), 4);
        assert_eq!(size_of::<DmaTransmitDataLevelReg>(), 4);
        assert_eq!(size_of::<DmaReceiveDataLevelReg>(), 4);
        assert_eq!(size_of::<RxSampleDelayReg>(), 4);
        assert_eq!(size_of::<SpiControlReg0>(), 4);
        assert_eq!(size_of::<DdrDriveEdgeReg>(), 4);
        assert_eq!(size_of::<SpiControlReg1>(), 4);
        assert_eq!(size_of::<SpiTransmitErrorClearReg>(), 4);
        assert_eq!(size_of::<SpiDeviceReg>(), 4);
        assert_eq!(size_of::<SpiAddressReg>(), 4);
        assert_eq!(size_of::<AxiAddressReg0>(), 4);
        assert_eq!(size_of::<AxiAddressReg1>(), 4);
        assert_eq!(size_of::<AxiErrorClearReg>(), 4);
        assert_eq!(size_of::<DoneClearReg>(), 4);
    }
}<|MERGE_RESOLUTION|>--- conflicted
+++ resolved
@@ -1222,7 +1222,6 @@
 pub struct RegisterBlock {
     /// Control Register 0.
     /// Contains basic SPI configuration settings.
-<<<<<<< HEAD
     pub ctrlr0: RW<ControlReg0>,
     /// Control Register 1.
     /// Contains additional SPI configuration settings.
@@ -1281,80 +1280,15 @@
     /// DMA Control Register.
     /// Controls DMA operations.
     pub dmacr: RW<DmaControlReg>,
-=======
-    ctrlr0: ControlReg0,
-    /// Control Register 1.
-    /// Contains additional SPI configuration settings.
-    ctrlr1: ControlReg1,
-    /// SSI Enable Register.
-    /// Controls the enabling/disabling of the SSI interface.
-    ssienr: SsiEnableReg,
-    /// Microwire Control Register.
-    /// Controls the Microwire interface operations.
-    mwcr: MicrowireControlReg,
-    /// Slave Enable Register.
-    /// Controls which slave devices are selected.
-    ser: SlaveEnableReg,
-    /// Baud Rate Select Register.
-    /// Sets the SPI communication speed.
-    baudr: BaudRateSelectReg,
-    /// Transmit FIFO Threshold Level Register.
-    /// Sets the threshold for TX FIFO interrupts.
-    txftlr: TransmitFifoThresholdLevelReg,
-    /// Receive FIFO Threshold Level Register.
-    /// Sets the threshold for RX FIFO interrupts.
-    rxftlr: ReceiveFifoThresholdLevelReg,
-    /// Transmit FIFO Level Register.
-    /// Indicates current TX FIFO fill level.
-    txflr: TransmitFifoLevelReg,
-    /// Receive FIFO Level Register.
-    /// Indicates current RX FIFO fill level.
-    rxflr: ReceiveFifoLevelReg,
-    /// Status Register.
-    /// Contains current SPI status information.
-    sr: StatusReg,
-    /// Interrupt Mask Register.
-    /// Controls which interrupts are enabled.
-    imr: InterruptMaskReg,
-    /// Interrupt Status Register.
-    /// Shows current interrupt status.
-    isr: InterruptStatusReg,
-    /// Raw Interrupt Status Register.
-    /// Shows unmasked interrupt status.
-    risr: RawInterruptStatusReg,
-    /// Transmit FIFO Error Interrupt Clear Register.
-    /// Clears TX FIFO error interrupts.
-    txeicr: TransmitFifoErrorInterruptClearReg,
-    /// Receive FIFO Overflow Interrupt Clear Register.
-    /// Clears RX FIFO overflow interrupts.
-    rxoicr: ReceiveFifoOverflowInterruptClearReg,
-    /// Receive FIFO Underflow Interrupt Clear Register.
-    /// Clears RX FIFO underflow interrupts.
-    rxuicr: ReceiveFifoUnderflowInterruptClearReg,
-    /// Multi-Master Interrupt Clear Register.
-    /// Clears multi-master conflict interrupts.
-    msticr: MultiMasterInterruptClearReg,
-    /// Interrupt Clear Register.
-    /// Clears all interrupts.
-    icr: InterruptClearReg,
-    /// DMA Control Register.
-    /// Controls DMA operations.
-    dmacr: DmaControlReg,
->>>>>>> f7ab5389
     /// DMA Transmit Data Level Register.
     /// Sets DMA TX data threshold.
     /// Destination Burst Length Register.
     /// Sets AXI destination burst length.
-<<<<<<< HEAD
     pub dmatdlr_axiawlen: RW<DmaTransmitDataLevelReg>,
-=======
-    dmatdlr_axiawlen: DmaTransmitDataLevelReg,
->>>>>>> f7ab5389
     /// DMA Receive Data Level.
     /// Shows current DMA RX data level.
     /// Source Burst Length.
     /// Sets AXI source burst length.
-<<<<<<< HEAD
     pub dmardlr_axiarlen: RW<DmaReceiveDataLevelReg>,
     /// Identification Register.
     /// Contains peripheral identification information.
@@ -1362,20 +1296,10 @@
     /// Component version Register.
     /// Shows hardware component version.
     pub ssi_version_id: RW<ComponentVersionReg>,
-=======
-    dmardlr_axiarlen: DmaReceiveDataLevelReg,
-    /// Identification Register.
-    /// Contains peripheral identification information.
-    idr: IdentificationReg,
-    /// Component version Register.
-    /// Shows hardware component version.
-    ssi_version_id: ComponentVersionReg,
->>>>>>> f7ab5389
     /// Data Register.
     /// Array of data registers for SPI communication.
     // Control Register.
     /// Contains SSI control settings.
-<<<<<<< HEAD
     pub dr_ssi_ctrl: [RW<DataReg>; 36],
     /// RX Sample Delay Register.
     /// Controls RX sampling delay.
@@ -1411,43 +1335,6 @@
     /// Transfer Done Clear Interrupt Clear Register.
     /// Clears transfer completion interrupts.
     pub donecr: RW<DoneClearReg>,
-=======
-    dr_ssi_ctrl: [DataReg; 36],
-    /// RX Sample Delay Register.
-    /// Controls RX sampling delay.
-    rx_sample_delay: RxSampleDelayReg,
-    /// SPI Control 0 Register.
-    /// Contains primary SPI control settings.
-    spi_ctrlr0: SpiControlReg0,
-    /// Transmit Drive Edge Register.
-    /// Controls TX signal edge timing.
-    ddr_drive_edge: DdrDriveEdgeReg,
-    _reversed0: [u8; 0x1C],
-    /// SPI Control 1 register.
-    /// Contains secondary SPI control settings.
-    spi_ctrlr1: SpiControlReg1,
-    /// SPI Transmit Error Interrupt Clear Register.
-    /// Clears SPI TX error interrupts.
-    spitecr: SpiTransmitErrorClearReg,
-    /// SPI Device Register.
-    /// Controls SPI device settings.
-    spidr: SpiDeviceReg,
-    /// SPI Device Address Register.
-    /// Sets SPI device addressing.
-    spiar: SpiAddressReg,
-    /// AXI Address Register 0.
-    /// Contains primary AXI address settings.
-    axiar0: AxiAddressReg0,
-    /// AXI Address Register 1.
-    /// Contains secondary AXI address settings.
-    axiar1: AxiAddressReg1,
-    /// AXI Master Error Interrupt Clear Register.
-    /// Clears AXI master error interrupts.
-    axiecr: AxiErrorClearReg,
-    /// Transfer Done Clear Interrupt Clear Register.
-    /// Clears transfer completion interrupts.
-    donecr: DoneClearReg,
->>>>>>> f7ab5389
 }
 #[cfg(test)]
 mod tests {
